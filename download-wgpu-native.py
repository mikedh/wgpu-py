import os
import re
import sys
import shutil
import argparse
import tempfile
import platform
import subprocess
from zipfile import ZipFile

import requests


# Whether to ensure we export \n instead of \r\n
FORCE_SIMPLE_NEWLINES = False
if sys.platform.startswith("win"):
    sample = open(os.path.join(RESOURCE_DIR, "codegen_report.md"), "rb").read()
    if sample.count(b"\r\n") == 0:
        FORCE_SIMPLE_NEWLINES = True

# Current working directory.
CWD = os.path.abspath(os.path.expanduser(os.path.dirname(__file__)))
# The directory containing non-python resources that are included in packaging
RESOURCE_DIR = os.path.join(CWD, "wgpu", "resources")
# The version installed through this script is tracked in the backend module
VERSION_FILE = os.path.join(CWD, "wgpu", "backends", "rs.py")


def get_current_version():
    with open(VERSION_FILE) as fh:
        return re.search(r"__version__ = \"(.*?)\"", fh.read()).group(1)


def write_current_version(version, commit_sha):
    with open(VERSION_FILE, "rb") as fh:
        file_content = fh.read().decode()
    file_content = re.sub(
        r"__version__ = \".*?\"",
        f'__version__ = "{version}"',
        file_content,
    )
    file_content = re.sub(
        r"__commit_sha__ = \".*?\"",
        f'__commit_sha__ = "{commit_sha}"',
        file_content,
    )
    with open(VERSION_FILE, mode="wb") as fh:
        fh.write(file_content.encode())


def download_file(url, filename):
    resp = requests.get(url, stream=True)
    with open(filename, mode="wb") as fh:
        for chunk in resp.iter_content(chunk_size=1024 * 128):
            fh.write(chunk)


def extract_file(zip_filename, member, path):
    z = ZipFile(zip_filename)
    os.makedirs(path, exist_ok=True)
    z.extract(member, path=path)
    if member.endswith(".h") and FORCE_SIMPLE_NEWLINES:
        filename = os.path.join(path, member)
        bb = open(filename, "rb").read()
        with open(filename, "wb") as f:
            f.write(bb.replace(b"\r\n", b"\n"))


def get_os_string():
    if sys.platform.startswith("win"):
        return "windows"
    elif sys.platform.startswith("darwin"):
        return "macos"
    elif sys.platform.startswith("linux"):
        return "linux"
    else:
        # We do not provide binaries for this platform. Note that we can
        # have false positives, e.g. on ARM Linux. We assume that users on
        # such platforms are aware and arrange for the wgpu lib themselves.
        raise RuntimeError(f"Platform '{sys.platform}' not supported")


def get_arch():
    # See e.g.: https://stackoverflow.com/questions/45124888
    is_64_bit = sys.maxsize > 2**32
    machine = platform.machine()

    # See if this is run by cibuildwheel and check to see if ARCHFLAGS is
    # specified (only done on macOS). This allows to select the proper binaries.
    # For specifics of CIBUILDWHEEL and macOS build envs, see:
    # https://github.com/pypa/cibuildwheel/blob/4307b52ff28b631519d38bfa0dd09d6a9b39a81e/cibuildwheel/macos.py#L277
    if os.environ.get("CIBUILDWHEEL") == "1" and "ARCHFLAGS" in os.environ:
        archflags = os.environ["ARCHFLAGS"]
        return "arm64" if "arm64" in archflags else "x86_64"

    if machine == "armv7l":
        # Raspberry pi
        return "armv7"
    elif is_64_bit and machine.startswith(("arm", "aarch64")):
        # Includes MacOS M1, arm linux, ...
        return "arm64"
    elif is_64_bit:
        return "x86_64"
    else:
        return "i686"


def clone_repo(repo, target, commit=None, branch=None):
    """
    Clone a repo into a target location using subprocess
    calling `git`.

    Parameters
    -----------
    repo : str
      Repo name on github in `user/repo` format.
    target : str
      Path on local file system to set as the root for the clone.
    commit : None or str
      If passed will check out this exact commit
    branch : None or str
      If passed will check out the latest from this branch.
    """
<<<<<<< HEAD
    subprocess.run(['git',
                    'clone',
                    f"https://github.com/{repo}.git",
                    target,
                    '--recurse-submodules'])
=======
    subprocess.check_call(['git',
                           'clone',
                           f'git@github.com:{repo}.git',
                           target,
                           '--recurse-submodules'])
>>>>>>> efc894b5
    if commit is not None:
        checkout = commit
    elif branch is not None:
        checkout = branch
    else:
        # we don't need to run the git checkout
        return
    subprocess.check_call(['git', 'checkout', checkout], cwd=target)


def patch_toml(file_path, key, value):
    """
    Update a key in a TOML file.
    """
    import tomlkit as tl

    # load the toml file
    with open(file_path, 'rb') as f:
        e = tl.load(f)

    # the key is multi-depth
    current = e
    for subkey in key.split('.'):
        current = current[subkey]
    # update the dict in-place
    current.update(value)

    # now write the toml file back to disc
    with open(file_path, 'w') as f:
        tl.dump(e, f)


def handle_zip(zip_filename, build, os_string):
    """
    Extract the files needed by `wgpu-py` from a `wgpu-native`
    release bundle built using `make package`.

    Parameters
    ------------
    zip_filename : str
      Local path to the release file.
    build : str
      Either 'release' or 'debug'
    os_string : str
      Which OS.
    """
    headerfile1 = "webgpu.h"
    headerfile2 = "wgpu.h"
    binaryfile = None
    if os_string == "linux":
        binaryfile = "libwgpu_native.so"
    elif os_string == "macos":
        binaryfile = "libwgpu_native.dylib"
    elif os_string == "windows":
        binaryfile = "wgpu_native.dll"
    else:
        raise RuntimeError(f"Platform '{os_string}' not supported")
    root, ext = os.path.splitext(binaryfile)
    binaryfile_name = root + "-" + build + ext

    print(f"Extracting {headerfile1} to {RESOURCE_DIR}")
    extract_file(zip_filename, headerfile1, RESOURCE_DIR)

    print(f"Extracting {headerfile2} to {RESOURCE_DIR}")
    extract_file(zip_filename, headerfile2, RESOURCE_DIR)

    print(f"Extracting {binaryfile} to {RESOURCE_DIR}")
    extract_file(zip_filename, binaryfile, RESOURCE_DIR)
    os.replace(
        os.path.join(RESOURCE_DIR, binaryfile),
        os.path.join(RESOURCE_DIR, binaryfile_name))


def download(version, os_string, arch, upstream):
    for build in ("release", "debug"):
        filename = f"wgpu-{os_string}-{arch}-{build}.zip"
        url = f"https://github.com/{upstream}/releases/download/v{version}/{filename}"
        tmp = tempfile.gettempdir()
        zip_filename = os.path.join(tmp, filename)
        print(f"Downloading {url} to {zip_filename}")
        download_file(url, zip_filename)
        handle_zip(zip_filename=zip_filename, build=build, os_string=os_string)

    current_version = get_current_version()
    if version != current_version:
        print(f"Version changed, updating {VERSION_FILE}")
        filename = "commit-sha"
        url = f"https://github.com/{upstream}/releases/download/v{version}/{filename}"
        commit_sha_filename = os.path.join(tmp, filename)
        print(f"Downloading {url} to {commit_sha_filename}")
        download_file(url, commit_sha_filename)
        with open(commit_sha_filename) as fh:
            commit_sha = fh.read().strip()
        write_current_version(version, commit_sha)


def build(repos):
    """

    pip install tomlkit
    sudo apt-get install git cargo libglfw3-dev make clang
    """

    naga = repos['naga']
    wgpu = repos['wgpu']
    native = repos['wgpu-native']

    with tempfile.TemporaryDirectory() as root:

        path_wgpu = os.path.join(root, 'wgpu')
        path_native = os.path.join(root, 'wgpu-native')

        # clone their pin of
        clone_repo(repo=wgpu['git'],
                   commit=wgpu['rev'],
                   target=path_wgpu)
        clone_repo(repo=native['git'],
                   commit=native['rev'],
                   target=path_native)

        if naga is not None:
            patch_toml(os.path.join(path_wgpu, 'Cargo.toml'),
                       key='workspace.dependencies.naga',
                       value=naga)
            patch_toml(os.path.join(path_wgpu, 'wgpu-core', 'Cargo.toml'),
                       key='dependencies.naga',
                       value=naga)
            patch_toml(os.path.join(path_wgpu, 'wgpu-hal', 'Cargo.toml'),
                       key='dependencies.naga',
                       value=naga)
            patch_toml(os.path.join(path_wgpu, 'wgpu-hal', 'Cargo.toml'),
                       key='dev-dependencies.naga',
                       value=naga)

        # patch all the references to a local relative `path`
        shutil.copyfile(os.path.join(CWD, 'cargo_native.toml'),
                        os.path.join(path_native, 'Cargo.toml'))

        subprocess.check_call(['make', 'package'], cwd=path_native)

        for build in ("release", "debug"):
            zip_filename = os.path.join(
                path_native, 'dist', f"wgpu--{build}.zip")
            handle_zip(zip_filename=zip_filename,
                       os_string=os_string,
                       build=build)


if __name__ == "__main__":
    parser = argparse.ArgumentParser(
        description="Download wgpu-native binaries and headers from github releases"
    )
    version = get_current_version()
    parser.add_argument(
        "--version", help=f"Version to download (default: {version})", default=version
    )
    os_string = get_os_string()
    parser.add_argument(
        "--os",
        help=f"Platform to download for (default: {os_string})",
        default=os_string,
        choices=("linux", "macos", "windows"),
    )
    arch_string = get_arch()
    parser.add_argument(
        "--arch",
        help=f"Architecture to download for (default: {arch_string})",
        default=arch_string,
        choices=("x86_64", "i686", "arm64"),
    )
    upstream = "gfx-rs/wgpu-native"
    parser.add_argument(
        "--upstream",
        help=f"Upstream repository to download release from (default: {upstream})",
        default=upstream,
    )

    parser.add_argument(
        "--build",
        help='Build from source: requires rust.',
        default=False
    )

    args = parser.parse_args()
    if args.build:
        # which upstream repos to build with
        repos = {'naga': {"git": "https://github.com/PyryM/naga",
                          "rev": "7fb3ee52e07c6277c1766cb76c4b4f7078331981"},
                 'wgpu-native': {'git': 'gfx-rs/wgpu-native',
                                 'rev': '1adb5576cb566432f38b8d8d9891630b94820133'},
                 'wgpu': {"git": "gfx-rs/wgpu",
                          "rev": '330d112'}}
        # clone 3 repos and build them locally in a temporary directory
        build(repos=repos)
    else:
        # download a release package from github
        download(args.version, args.os, args.arch, args.upstream)<|MERGE_RESOLUTION|>--- conflicted
+++ resolved
@@ -121,19 +121,11 @@
     branch : None or str
       If passed will check out the latest from this branch.
     """
-<<<<<<< HEAD
     subprocess.run(['git',
                     'clone',
                     f"https://github.com/{repo}.git",
                     target,
                     '--recurse-submodules'])
-=======
-    subprocess.check_call(['git',
-                           'clone',
-                           f'git@github.com:{repo}.git',
-                           target,
-                           '--recurse-submodules'])
->>>>>>> efc894b5
     if commit is not None:
         checkout = commit
     elif branch is not None:
